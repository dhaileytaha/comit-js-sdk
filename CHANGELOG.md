# Changelog
All notable changes to this project will be documented in this file.

The format is based on [Keep a Changelog](https://keepachangelog.com/en/1.0.0/),
and this project adheres to [Semantic Versioning](https://semver.org/spec/v2.0.0.html).

## [Unreleased]

### Changed
<<<<<<< HEAD
- `Breaking API` of the negotiation protocol: simplified and renamed interfaces. Make getOrder/takeOrder more explicit for the client
=======
- `Breaking API` of the Bitcoin wallet. Made the provided wallet to an in-memory wallet only and extracted an interface so that developers can implement their own wallet.
>>>>>>> 41062782

## [0.8.0] - 2019-12-11

### Changed
- `Breaking API`: Use `BigNumber` from bignumber.js instead of ethers to support floats

### Fixed
- Support float amount for Ether and ERC20 tokens.

## [0.7.2] - 2019-12-05

### Added
- New function `createActor` to setup an actor's `comitClient`, retrieve its `ID` and bundle it with btc/eth wallets.

## [0.7.1] - 2019-11-29

### Changed
- Improve negotiation protocol to allow maker to identify a taken order by swap id.

### Fixed
- Auto-accept introduced with negotiation protocol.

## [0.7.0] - 2019-11-27

### Changed
- Make alpha and beta expiries optional in `SwapRequest`.
- `ExecutionParams.ledgers` is now optional and defaulted to mainnet values. `chain_id` is used for Ethereum meaning that `comit-rs:^0.4.0` is needed.
- Improve `TakerNegotiator` API.
- Change `Order` to have all fields in camelCase.
- Rename `Swap.getEntity()` & `SwapEntity` to `Swap.fetchDetails()` & `SwapDetails` for clarity.
- Improve `TryParams` terminology, use of seconds.
- Use nominal amounts (Bitcoin, Ether instead of Satoshi or Wei) in `Order`.

## [0.6.0] - 2019-11-25

### Fixed
- Return the tx-id instead of the tx-hash for Bitcoin because it is the canonical way of identifying a transaction.

### Added
- An order negotiation protocol over HTTP.

## [0.5.6] - 2019-11-05

### Fixed
- Issue with generated files when publishing.

### Added
- `Swap.getEntity()` to get details of the swap.
- `ComitClient.getPeerId()` to get peer id of cnd.
- `ComitClient.getPeerListenAddresses()` to get addresses on which cnd is listening (comit-p2p protocol).
- `EthereumWallet.getErc20Balance()` to retrieve any ERC20 balance.

### Changed
- Replace Siren types with Expect Swap types to improve interfaces accuracy.

## [0.4.1] - 2019-10-29
### Changed
- Allow creation of Ethereum wallet without HD key. Instead a random HD key is used.
- Make field `self` on class `Swap` public to allow for logging of swap identifiers.

## [0.4.0] - 2019-10-29
### Added
- Facade class `ComitClient` that wraps communication with cnd to create and get swaps.
- Class `Swap` that provides functions to interact with individual swaps, i.e. accept, decline, deploy, fund, redeem and refund.

### Fixed
- Function `postSwap` in class `Cnd` actually returns the URL of the swap.

### Removed
- Method `getSwap` which assumed on class `Cnd` which assumed a certain path structure that should not be publicly exposed.

## [0.3.2] - 2019-10-03
### Changed
- Return swap identifier when sending a swap request.

## [0.3.1] - 2019-09-26
### Changed
- Bitcoin wallet: watch the next 100 receive and change addresses.

## [0.2.0] - 2019-09-25
### Changed
- Bitcoin wallet: now initialised using a HD key.
- Ethereum wallet: now initialised using a HD key.

## [0.1.2] - 2019-09-25
### Added
- Function to get listen addresses from cnd.

## [0.1.1] - 2019-09-20
### Added
- Common code that can be used to build applications on top of COMIT.

[Unreleased]: https://github.com/comit-network/comit-js-sdk/compare/0.8.0...HEAD
[0.8.0]: https://github.com/comit-network/comit-js-sdk/compare/0.7.2...0.8.0
[0.7.2]: https://github.com/comit-network/comit-js-sdk/compare/0.7.1...0.7.2
[0.7.1]: https://github.com/comit-network/comit-js-sdk/compare/0.7.0...0.7.1
[0.7.0]: https://github.com/comit-network/comit-js-sdk/compare/0.6.0...0.7.0
[0.6.0]: https://github.com/comit-network/comit-js-sdk/compare/0.5.6...0.6.0
[0.5.6]: https://github.com/comit-network/comit-js-sdk/compare/0.4.1...0.5.6
[0.4.1]: https://github.com/comit-network/comit-js-sdk/compare/0.4.0...0.4.1
[0.4.0]: https://github.com/comit-network/comit-js-sdk/compare/0.3.2...0.4.0
[0.3.2]: https://github.com/comit-network/comit-js-sdk/compare/0.3.1...0.3.2
[0.3.1]: https://github.com/comit-network/comit-js-sdk/compare/0.2.0...0.3.1
[0.2.0]: https://github.com/comit-network/comit-js-sdk/compare/0.1.2...0.2.0
[0.1.2]: https://github.com/comit-network/comit-js-sdk/compare/0.1.1...0.1.2
[0.1.1]: https://github.com/comit-network/comit-js-sdk/compare/7ab82552ccf7fe99ba2197153267061e83bb7ad3...0.1.1<|MERGE_RESOLUTION|>--- conflicted
+++ resolved
@@ -7,11 +7,8 @@
 ## [Unreleased]
 
 ### Changed
-<<<<<<< HEAD
 - `Breaking API` of the negotiation protocol: simplified and renamed interfaces. Make getOrder/takeOrder more explicit for the client
-=======
 - `Breaking API` of the Bitcoin wallet. Made the provided wallet to an in-memory wallet only and extracted an interface so that developers can implement their own wallet.
->>>>>>> 41062782
 
 ## [0.8.0] - 2019-12-11
 
